--- conflicted
+++ resolved
@@ -121,21 +121,15 @@
 
     group.bench_function("empty", |bencher| {
         bencher.iter(|| {
-<<<<<<< HEAD
             let items: Vec<TreeItem<usize>> = vec![];
-            black_box(Tree::new(black_box(&items)));
-=======
-            let items = vec![];
-            let _: Tree<usize> = black_box(Tree::new(black_box(&items))).unwrap();
->>>>>>> d676f665
+            let _: Tree<_> = black_box(Tree::new(black_box(&items)));
         });
     });
 
     group.bench_function("example-items", |bencher| {
         bencher.iter(|| {
             let items = example_items();
-<<<<<<< HEAD
-            black_box(Tree::new(black_box(&items)));
+            let _: Tree<_> = black_box(Tree::new(black_box(&items)));
         });
     });
 
@@ -145,10 +139,7 @@
     let metadata = metadata();
     group.bench_function("metadata", |bencher| {
         bencher.iter(|| {
-            black_box(Tree::new(black_box(&metadata)));
-=======
-            let _: Tree<_> = black_box(Tree::new(black_box(&items))).unwrap();
->>>>>>> d676f665
+            let _: Tree<_> = black_box(Tree::new(black_box(&metadata)));
         });
     });
 
